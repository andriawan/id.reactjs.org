--- conflicted
+++ resolved
@@ -324,14 +324,6 @@
 
 Jika sesuatu dapat diturunkan dari *props* atau *state*, hal itu mungkin tidak sebaiknya berada di *state*. Sebagai contoh, alih-alih menyimpan keduanya `celsiusValue` dan `fahrenheitValue`, kita menyimpan hanya `temperature` yang terakhir diubah dan `scale`-nya. Nilai dari masukan lain selalu dapat dihitung dari kedua nilai tersebut dalam metode `render()`. Ini memungkinkan kita menghapus atau menerapkan pembulatan ke masukan lain tanpa kehilangan ketepatan pada masukan pengguna.
 
-<<<<<<< HEAD
-<<<<<<< HEAD
-Ketika Anda melihat sesuatu yang salah di antarmuka pengguna, Anda dapat menggunakan [Alat Pengembang React](https://github.com/facebook/react-devtools) untuk memeriksa *props* dan menelusuri *tree* komponen Anda ke atas sampai Anda menemukan komponen yang bertanggung jawab untuk memperbarui *state*. Ini memungkinkan Anda melacak *bug* ke sumbernya:
-=======
-When you see something wrong in the UI, you can use [React Developer Tools](https://github.com/facebook/react/tree/master/packages/react-devtools) to inspect the props and move up the tree until you find the component responsible for updating the state. This lets you trace the bugs to their source:
->>>>>>> d2ade76cce133af47ab198188fa2de03fa51834b
-=======
 Ketika Anda melihat sesuatu yang salah di antarmuka pengguna, Anda dapat menggunakan [React Developer Tools](https://github.com/facebook/react/tree/master/packages/react-devtools) untuk memeriksa *props* dan menelusuri *tree* komponen Anda ke atas sampai Anda menemukan komponen yang bertanggung jawab untuk memperbarui *state*. Ini memungkinkan Anda melacak *bug* ke sumbernya:
->>>>>>> 474866b2
 
 <img src="../images/docs/react-devtools-state.gif" alt="Monitoring State in React DevTools" max-width="100%" height="100%">
