--- conflicted
+++ resolved
@@ -244,15 +244,7 @@
   }
 ```
 
-<<<<<<< HEAD
-Perhatikan bagaimana kami menyimpan _ID_ pengatur _timer_ langsung di `this`.
-=======
-Note how we save the timer ID right on `this` (`this.timerID`).
-<<<<<<< HEAD
->>>>>>> a0911655e08da904d0d6abac731c150e83551ff4
-=======
->>>>>>> 4af9f2dcd1014c18ea6ce98794ba0d63874ac9d2
->>>>>>> c18b3cea
+Perhatikan bagaimana kami menyimpan ID _timer_ langsung pada `this` (`this.timerID`).
 
 Ketika `this.props` diatur oleh React sendiri dan `this.state` punya arti spesial, Anda dapat dengan bebas untuk menambah _field_ tambahan di kelas secara manual jika Anda butuh untuk menyimpan sesuatu yang tidak ikut berpartisipasi di alur data (seperti _ID timer_).
 
